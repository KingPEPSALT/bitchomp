[package]
name = "bitchomp"
authors = ["KingPEPSALT", "AnthonyFuller"]
description = "A library for reading in different types from a buffer of bytes."
<<<<<<< HEAD
version = "0.2.1"
=======
version = "0.2.2"
>>>>>>> 26ff91bb
edition = "2021"
license = "AGPL-3.0-or-later"
repository = "https://github.com/KingPEPSALT/bitchomp"
keywords = ["byte", "bytes", "endian", "reading", "writing"]
categories = ["encoding"]
# See more keys and their definitions at https://doc.rust-lang.org/cargo/reference/manifest.html

[dependencies]
num-traits = "0.2.18"<|MERGE_RESOLUTION|>--- conflicted
+++ resolved
@@ -2,11 +2,7 @@
 name = "bitchomp"
 authors = ["KingPEPSALT", "AnthonyFuller"]
 description = "A library for reading in different types from a buffer of bytes."
-<<<<<<< HEAD
-version = "0.2.1"
-=======
 version = "0.2.2"
->>>>>>> 26ff91bb
 edition = "2021"
 license = "AGPL-3.0-or-later"
 repository = "https://github.com/KingPEPSALT/bitchomp"
